--- conflicted
+++ resolved
@@ -34,15 +34,6 @@
         "Universal": "0x0000000000000000000000000000000000000000"
       },
       "tokens": {
-<<<<<<< HEAD
-        "ETH.ARBI": "0x1de70f3e971B62A0707dA18100392af14f7fB677",
-        "USDC.ARBI": "0x4bC32034caCcc9B7e02536945eDbC286bACbA073",
-        "ETH.ETH": "0x05BA149A7bd6dC1F937fA9046A9e05C05f3b18b0",
-        "USDC.ETH": "0xcC683A782f4B30c138787CB5576a86AF66fdc31d",
-        "SOL.SOL": "0xADF73ebA3Ebaa7254E859549A44c74eF7cff7501",
-        "USDC.SOL": "0xD10932EB3616a937bd4a2652c87E9FeBbAce53e5",
-        "ZETA": "0x0000000000000000000000000000000000000000"
-=======
         "ETH.ARBI": {
           "address": "0x1de70f3e971B62A0707dA18100392af14f7fB677",
           "decimals": 18
@@ -127,7 +118,6 @@
           "address": "0x036CbD53842c5426634e7929541eC2318f3dCF7e",
           "decimals": 6
         }
->>>>>>> b0ef2867
       }
     },
     "421614": {
